--- conflicted
+++ resolved
@@ -53,7 +53,6 @@
         return self.ready
 
     def _explain_impl(self, input_data: Any, explain_parameters: Dict) -> Explanation:
-<<<<<<< HEAD
 
         if not self.alibi_explain_settings.explainer_batch:
             # if we get a list of strings, we can only explain the first elem and there
@@ -63,14 +62,6 @@
             # and in current implementation we will only explain the first data element.
             # this is for explainers that do not support batch, e.g. anchors
             input_data = input_data[0]
-=======
-        # if we get a list of strings, we can only explain the first elem and there
-        # is no way of just sending a plain string in v2, it has to be in a list
-        # as the encoding is List[str] with content_type "BYTES"
-        # we also assume that the explain data will contain a batch dimension, and in
-        # current implementation we will only explain the first data element.
-        input_data = input_data[0]
->>>>>>> 27ca2573
 
         return self._model.explain(input_data, **explain_parameters)
 
